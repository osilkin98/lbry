--- conflicted
+++ resolved
@@ -1737,13 +1737,9 @@
             --blobs_in_stream<blobs_in_stream>     : (int) get file with matching blobs in stream
             --blobs_remaining=<blobs_remaining>    : (int) amount of remaining blobs to download
             --sort=<sort_by>                       : (str) field to sort by (one of the above filter fields)
-<<<<<<< HEAD
-            --comparison=<comparison>              : (str) logical comparision, (eq | ne | g | ge | l | le)
+            --comparison=<comparison>              : (str) logical comparison, (eq | ne | g | ge | l | le)
             --page=<page>                          : (int) page to return during paginating
             --page_size=<page_size>                : (int) number of items on page during pagination
-=======
-            --comparison=<comparison>              : (str) logical comparison, (eq | ne | g | ge | l | le)
->>>>>>> 23f7faa7
 
         Returns: {Paginated[Output]}
         """
